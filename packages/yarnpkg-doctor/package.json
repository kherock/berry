--- conflicted
+++ resolved
@@ -4,15 +4,9 @@
   "license": "BSD-2-Clause",
   "bin": "./sources/boot-cli-dev.js",
   "dependencies": {
-<<<<<<< HEAD
-    "@yarnpkg/cli": "workspace:^3.0.1-rc.2",
+    "@yarnpkg/cli": "workspace:^3.0.1",
     "@yarnpkg/core": "workspace:^3.1.0-rc.1",
-    "@yarnpkg/fslib": "workspace:^2.5.1-rc.1",
-=======
-    "@yarnpkg/cli": "workspace:^3.0.1",
-    "@yarnpkg/core": "workspace:^3.0.0",
     "@yarnpkg/fslib": "workspace:^2.5.1",
->>>>>>> 7e42ddb3
     "clipanion": "^3.0.1",
     "globby": "^11.0.1",
     "micromatch": "^4.0.2",

<<<<<<< HEAD
import {CreateReadStreamOptions, CreateWriteStreamOptions, FakeFS, ExtractHintOptions, WatchFileCallback, WatchFileOptions, StatWatcher, Dir, OpenDirOptions} from './FakeFS';
import {Dirent, SymlinkType}                                                                                                                                  from './FakeFS';
import {MkdirOptions, WriteFileOptions, WatchCallback, WatchOptions, Watcher}                                                                                 from './FakeFS';
import {FSPath, Filename, Path}                                                                                                                               from './path';
=======
import {CreateReadStreamOptions, CreateWriteStreamOptions, FakeFS, ExtractHintOptions, WatchFileCallback, WatchFileOptions, StatWatcher} from './FakeFS';
import {Dirent, SymlinkType}                                                                                                             from './FakeFS';
import {MkdirOptions, RmdirOptions, WriteFileOptions, WatchCallback, WatchOptions, Watcher}                                              from './FakeFS';
import {FSPath, Filename, Path}                                                                                                          from './path';
>>>>>>> 16991b4b

export abstract class ProxiedFS<P extends Path, IP extends Path> extends FakeFS<P> {
  protected abstract readonly baseFs: FakeFS<IP>;

  /**
   * Convert a path from the user format into what should be fed into the internal FS.
   */
  protected abstract mapToBase(path: P): IP;

  /**
   * Convert a path from the format supported by the base FS into the user one.
   */
  protected abstract mapFromBase(path: IP): P;

  getExtractHint(hints: ExtractHintOptions) {
    return this.baseFs.getExtractHint(hints);
  }

  resolve(path: P)  {
    return this.mapFromBase(this.baseFs.resolve(this.mapToBase(path)));
  }

  getRealPath() {
    return this.mapFromBase(this.baseFs.getRealPath());
  }

  openPromise(p: P, flags: string, mode?: number) {
    return this.baseFs.openPromise(this.mapToBase(p), flags, mode);
  }

  openSync(p: P, flags: string, mode?: number) {
    return this.baseFs.openSync(this.mapToBase(p), flags, mode);
  }

  async opendirPromise(p: P, opts?: OpenDirOptions): Promise<Dir<P>> {
    return Object.assign(await this.baseFs.opendirPromise(this.mapToBase(p), opts), {path: p});
  }

  opendirSync(p: P, opts?: OpenDirOptions): Dir<P> {
    return Object.assign(this.baseFs.opendirSync(this.mapToBase(p), opts), {path: p});
  }

  async readPromise(fd: number, buffer: Buffer, offset?: number, length?: number, position?: number | null) {
    return await this.baseFs.readPromise(fd, buffer, offset, length, position);
  }

  readSync(fd: number, buffer: Buffer, offset: number, length: number, position: number) {
    return this.baseFs.readSync(fd, buffer, offset, length, position);
  }

  writePromise(fd: number, buffer: Buffer, offset?: number, length?: number, position?: number): Promise<number>;
  writePromise(fd: number, buffer: string, position?: number): Promise<number>;
  async writePromise(fd: number, buffer: Buffer | string, offset?: number, length?: number, position?: number): Promise<number> {
    if (typeof buffer === `string`) {
      return await this.baseFs.writePromise(fd, buffer, offset);
    } else {
      return await this.baseFs.writePromise(fd, buffer, offset, length, position);
    }
  }

  writeSync(fd: number, buffer: Buffer, offset?: number, length?: number, position?: number): number;
  writeSync(fd: number, buffer: string, position?: number): number;
  writeSync(fd: number, buffer: Buffer | string, offset?: number, length?: number, position?: number) {
    if (typeof buffer === `string`) {
      return this.baseFs.writeSync(fd, buffer, offset);
    } else {
      return this.baseFs.writeSync(fd, buffer, offset, length, position);
    }
  }

  closePromise(fd: number) {
    return this.baseFs.closePromise(fd);
  }

  closeSync(fd: number) {
    this.baseFs.closeSync(fd);
  }

  createReadStream(p: P | null, opts?: CreateReadStreamOptions) {
    return this.baseFs.createReadStream(p !== null ? this.mapToBase(p) : p, opts);
  }

  createWriteStream(p: P | null, opts?: CreateWriteStreamOptions) {
    return this.baseFs.createWriteStream(p !== null ? this.mapToBase(p) : p, opts);
  }

  async realpathPromise(p: P) {
    return this.mapFromBase(await this.baseFs.realpathPromise(this.mapToBase(p)));
  }

  realpathSync(p: P) {
    return this.mapFromBase(this.baseFs.realpathSync(this.mapToBase(p)));
  }

  existsPromise(p: P) {
    return this.baseFs.existsPromise(this.mapToBase(p));
  }

  existsSync(p: P) {
    return this.baseFs.existsSync(this.mapToBase(p));
  }

  accessSync(p: P, mode?: number) {
    return this.baseFs.accessSync(this.mapToBase(p), mode);
  }

  accessPromise(p: P, mode?: number) {
    return this.baseFs.accessPromise(this.mapToBase(p), mode);
  }

  statPromise(p: P) {
    return this.baseFs.statPromise(this.mapToBase(p));
  }

  statSync(p: P) {
    return this.baseFs.statSync(this.mapToBase(p));
  }

  lstatPromise(p: P) {
    return this.baseFs.lstatPromise(this.mapToBase(p));
  }

  lstatSync(p: P) {
    return this.baseFs.lstatSync(this.mapToBase(p));
  }

  chmodPromise(p: P, mask: number) {
    return this.baseFs.chmodPromise(this.mapToBase(p), mask);
  }

  chmodSync(p: P, mask: number) {
    return this.baseFs.chmodSync(this.mapToBase(p), mask);
  }

  chownPromise(p: P, uid: number, gid: number) {
    return this.baseFs.chownPromise(this.mapToBase(p), uid, gid);
  }

  chownSync(p: P, uid: number, gid: number) {
    return this.baseFs.chownSync(this.mapToBase(p), uid, gid);
  }

  renamePromise(oldP: P, newP: P) {
    return this.baseFs.renamePromise(this.mapToBase(oldP), this.mapToBase(newP));
  }

  renameSync(oldP: P, newP: P) {
    return this.baseFs.renameSync(this.mapToBase(oldP), this.mapToBase(newP));
  }

  copyFilePromise(sourceP: P, destP: P, flags: number = 0) {
    return this.baseFs.copyFilePromise(this.mapToBase(sourceP), this.mapToBase(destP), flags);
  }

  copyFileSync(sourceP: P, destP: P, flags: number = 0) {
    return this.baseFs.copyFileSync(this.mapToBase(sourceP), this.mapToBase(destP), flags);
  }

  appendFilePromise(p: FSPath<P>, content: string | Buffer | ArrayBuffer | DataView, opts?: WriteFileOptions) {
    return this.baseFs.appendFilePromise(this.fsMapToBase(p), content, opts);
  }

  appendFileSync(p: FSPath<P>, content: string | Buffer | ArrayBuffer | DataView, opts?: WriteFileOptions) {
    return this.baseFs.appendFileSync(this.fsMapToBase(p), content, opts);
  }

  writeFilePromise(p: FSPath<P>, content: string | Buffer | ArrayBuffer | DataView, opts?: WriteFileOptions) {
    return this.baseFs.writeFilePromise(this.fsMapToBase(p), content, opts);
  }

  writeFileSync(p: FSPath<P>, content: string | Buffer | ArrayBuffer | DataView, opts?: WriteFileOptions) {
    return this.baseFs.writeFileSync(this.fsMapToBase(p), content, opts);
  }

  unlinkPromise(p: P) {
    return this.baseFs.unlinkPromise(this.mapToBase(p));
  }

  unlinkSync(p: P) {
    return this.baseFs.unlinkSync(this.mapToBase(p));
  }

  utimesPromise(p: P, atime: Date | string | number, mtime: Date | string | number) {
    return this.baseFs.utimesPromise(this.mapToBase(p), atime, mtime);
  }

  utimesSync(p: P, atime: Date | string | number, mtime: Date | string | number) {
    return this.baseFs.utimesSync(this.mapToBase(p), atime, mtime);
  }

  mkdirPromise(p: P, opts?: MkdirOptions) {
    return this.baseFs.mkdirPromise(this.mapToBase(p), opts);
  }

  mkdirSync(p: P, opts?: MkdirOptions) {
    return this.baseFs.mkdirSync(this.mapToBase(p), opts);
  }

  rmdirPromise(p: P, opts?: RmdirOptions) {
    return this.baseFs.rmdirPromise(this.mapToBase(p), opts);
  }

  rmdirSync(p: P, opts?: RmdirOptions) {
    return this.baseFs.rmdirSync(this.mapToBase(p), opts);
  }

  linkPromise(existingP: P, newP: P) {
    return this.baseFs.linkPromise(this.mapToBase(existingP), this.mapToBase(newP));
  }

  linkSync(existingP: P, newP: P) {
    return this.baseFs.linkSync(this.mapToBase(existingP), this.mapToBase(newP));
  }

  symlinkPromise(target: P, p: P, type?: SymlinkType) {
    return this.baseFs.symlinkPromise(this.mapToBase(target), this.mapToBase(p), type);
  }

  symlinkSync(target: P, p: P, type?: SymlinkType) {
    return this.baseFs.symlinkSync(this.mapToBase(target), this.mapToBase(p), type);
  }

  readFilePromise(p: FSPath<P>, encoding: 'utf8'): Promise<string>;
  readFilePromise(p: FSPath<P>, encoding?: string): Promise<Buffer>;
  readFilePromise(p: FSPath<P>, encoding?: string) {
    // This weird condition is required to tell TypeScript that the signatures are proper (otherwise it thinks that only the generic one is covered)
    if (encoding === `utf8`) {
      return this.baseFs.readFilePromise(this.fsMapToBase(p), encoding);
    } else {
      return this.baseFs.readFilePromise(this.fsMapToBase(p), encoding);
    }
  }

  readFileSync(p: FSPath<P>, encoding: 'utf8'): string;
  readFileSync(p: FSPath<P>, encoding?: string): Buffer;
  readFileSync(p: FSPath<P>, encoding?: string) {
    // This weird condition is required to tell TypeScript that the signatures are proper (otherwise it thinks that only the generic one is covered)
    if (encoding === `utf8`) {
      return this.baseFs.readFileSync(this.fsMapToBase(p), encoding);
    } else  {
      return this.baseFs.readFileSync(this.fsMapToBase(p), encoding);
    }
  }

  async readdirPromise(p: P): Promise<Array<Filename>>;
  async readdirPromise(p: P, opts: {withFileTypes: false}): Promise<Array<Filename>>;
  async readdirPromise(p: P, opts: {withFileTypes: true}): Promise<Array<Dirent>>;
  async readdirPromise(p: P, opts: {withFileTypes: boolean}): Promise<Array<Filename> | Array<Dirent>>;
  async readdirPromise(p: P, {withFileTypes}: {withFileTypes?: boolean} = {}): Promise<Array<string> | Array<Dirent>> {
    return this.baseFs.readdirPromise(this.mapToBase(p), {withFileTypes: withFileTypes as any});
  }

  readdirSync(p: P): Array<Filename>;
  readdirSync(p: P, opts: {withFileTypes: false}): Array<Filename>;
  readdirSync(p: P, opts: {withFileTypes: true}): Array<Dirent>;
  readdirSync(p: P, opts: {withFileTypes: boolean}): Array<Filename> | Array<Dirent>;
  readdirSync(p: P, {withFileTypes}: {withFileTypes?: boolean} = {}): Array<string> | Array<Dirent> {
    return this.baseFs.readdirSync(this.mapToBase(p), {withFileTypes: withFileTypes as any});
  }

  async readlinkPromise(p: P) {
    return this.mapFromBase(await this.baseFs.readlinkPromise(this.mapToBase(p)));
  }

  readlinkSync(p: P) {
    return this.mapFromBase(this.baseFs.readlinkSync(this.mapToBase(p)));
  }

  async truncatePromise(p: P, len?: number) {
    return this.baseFs.truncatePromise(this.mapToBase(p), len);
  }

  truncateSync(p: P, len?: number) {
    return this.baseFs.truncateSync(this.mapToBase(p), len);
  }

  watch(p: P, cb?: WatchCallback): Watcher;
  watch(p: P, opts: WatchOptions, cb?: WatchCallback): Watcher;
  watch(p: P, a?: WatchOptions | WatchCallback, b?: WatchCallback) {
    return this.baseFs.watch(
      this.mapToBase(p),
      // @ts-expect-error
      a,
      b,
    );
  }

  watchFile(p: P, cb: WatchFileCallback): StatWatcher;
  watchFile(p: P, opts: WatchFileOptions, cb: WatchFileCallback): StatWatcher;
  watchFile(p: P, a: WatchFileOptions | WatchFileCallback, b?: WatchFileCallback) {
    return this.baseFs.watchFile(
      this.mapToBase(p),
      // @ts-expect-error
      a,
      b,
    );
  }

  unwatchFile(p: P, cb?: WatchFileCallback) {
    return this.baseFs.unwatchFile(this.mapToBase(p), cb);
  }

  private fsMapToBase(p: FSPath<P>) {
    if (typeof p === `number`) {
      return p;
    } else {
      return this.mapToBase(p);
    }
  }
}<|MERGE_RESOLUTION|>--- conflicted
+++ resolved
@@ -1,14 +1,7 @@
-<<<<<<< HEAD
 import {CreateReadStreamOptions, CreateWriteStreamOptions, FakeFS, ExtractHintOptions, WatchFileCallback, WatchFileOptions, StatWatcher, Dir, OpenDirOptions} from './FakeFS';
 import {Dirent, SymlinkType}                                                                                                                                  from './FakeFS';
-import {MkdirOptions, WriteFileOptions, WatchCallback, WatchOptions, Watcher}                                                                                 from './FakeFS';
+import {MkdirOptions, RmdirOptions, WriteFileOptions, WatchCallback, WatchOptions, Watcher}                                                                   from './FakeFS';
 import {FSPath, Filename, Path}                                                                                                                               from './path';
-=======
-import {CreateReadStreamOptions, CreateWriteStreamOptions, FakeFS, ExtractHintOptions, WatchFileCallback, WatchFileOptions, StatWatcher} from './FakeFS';
-import {Dirent, SymlinkType}                                                                                                             from './FakeFS';
-import {MkdirOptions, RmdirOptions, WriteFileOptions, WatchCallback, WatchOptions, Watcher}                                              from './FakeFS';
-import {FSPath, Filename, Path}                                                                                                          from './path';
->>>>>>> 16991b4b
 
 export abstract class ProxiedFS<P extends Path, IP extends Path> extends FakeFS<P> {
   protected abstract readonly baseFs: FakeFS<IP>;

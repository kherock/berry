--- conflicted
+++ resolved
@@ -1,19 +1,11 @@
 {
   "name": "@yarnpkg/pnp",
-<<<<<<< HEAD
-  "version": "3.0.1-rc.1",
-=======
   "version": "3.0.1",
->>>>>>> 7e42ddb3
   "license": "BSD-2-Clause",
   "main": "./sources/index.ts",
   "dependencies": {
     "@types/node": "^13.7.0",
-<<<<<<< HEAD
-    "@yarnpkg/fslib": "workspace:^2.5.1-rc.1",
-=======
     "@yarnpkg/fslib": "workspace:^2.5.1",
->>>>>>> 7e42ddb3
     "resolve.exports": "^1.0.2",
     "tslib": "^1.13.0"
   },
